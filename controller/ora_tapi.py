__author__ = "Clive Bostock"
__date__ = "2024-11-09"
__description__ = "Main controller to parse command-line arguments and coordinate API generation flow."

import copy
import time
from model.api_generator import ApiGenerator
from lib.config_manager import ConfigManager
from model.session_manager import DBSession
from lib.file_system_utils import project_home
from lib.app_utils import current_timestamp, current_dttm, format_elapsed_time
from model.user_security import UserSecurity
from view.interactions import Interactions, MsgLvl
from pathlib import Path
from os import chdir
from view.ora_tapi_csv import CSVManager

RUN_ID = int(time.time())
prog_bin = Path(__file__).resolve().parent
app_home = prog_bin.parent

prog_name = Path(__file__).name

VALID_API_TYPES = ["insert", "select", "update", "delete", "upsert", "merge"]


class TAPIController:
    def __init__(self, trace: bool = False):
        proj_home = project_home()  # project_home returns a Path object
        chdir(proj_home)
        config_file_path = proj_home / 'config' / 'OraTAPI.ini'
        self.view = Interactions(controller=self, config_file_path=config_file_path)
        args_dict = self.view.args_dict

        options_dict = copy.deepcopy(args_dict)

        exec_start_timestamp = current_timestamp()
        self.view.print_console(text=f'{prog_name}: Run Id: {RUN_ID} started at: {exec_start_timestamp}',
                                msg_level=MsgLvl.highlight)
        epoc_start_ts = int(time.time())
        self.view.print_console(text=f'{prog_name}: Command line parameters:-',
                                msg_level=MsgLvl.highlight)
        self.view.print_console(msg_level=MsgLvl.highlight, text=f"=" * 80)
        for key in sorted(options_dict.keys()):  # Sort the keys
            value = options_dict[key]
            if key == 'db_password':
                value = '***************'
            self.view.print_console(msg_level=MsgLvl.highlight, text=f"{key:<40} = {value}")
        self.view.print_console(msg_level=MsgLvl.highlight, text=f"=" * 80)


        options_dict["config_file_path"] = config_file_path
        self.options_dict = options_dict
        self.api_types = self.validate_api_types(options_dict.get('api_types'))
        self.config_file_path = options_dict["config_file_path"]
        self.tapi_author = options_dict['tapi_author']
        self.db_username = options_dict['db_username']
        self.db_password = options_dict['db_password']
        self.package_owner = options_dict['package_owner']
        self.package_owner = options_dict['package_owner']
        self.dsn = options_dict['dsn']
        self.save_connection = options_dict['save_connection']
        self.table_owner = str(options_dict['table_owner']).upper()
        self.table_names = str(options_dict['table_names']).upper()
        self.conn_name = options_dict['conn_name']
        self.staging_area_dir = Path(options_dict['staging_area_dir'])


        self.trace = trace
        self.proj_home = project_home()

        self.config_manager = ConfigManager(config_file_path=self.config_file_path)
        csv_path = self.config_manager.config_value(config_section='file_controls',
                                                    config_key='ora_tapi_csv_dir',
                                                    default=str(app_home / 'OraTAPI.csv'))
        csv_path = Path(csv_path)

        self.csv_manager = CSVManager(csv_pathname=csv_path / 'OraTAPI.csv', config_file_path=config_file_path)

        self.skip_on_missing_table = self.config_manager.bool_config_value(config_section='behaviour',
                                                                           config_key='skip_on_missing_table')

        self.col_auto_maintain_method = self.config_manager.config_value(config_section='api_controls',
                                                                         config_key='col_auto_maintain_method')

        self.spec_dir = Path(self.config_manager.config_value(config_section='file_controls',
                                                              config_key='spec_dir'))

        self.body_dir = Path(self.config_manager.config_value(config_section='file_controls',
                                                              config_key='body_dir'))

        self.trigger_dir = Path(self.config_manager.config_value(config_section='file_controls',
                                                                 config_key='trigger_dir'))

        self.view_dir = Path(self.config_manager.config_value(config_section='file_controls',
                                                              config_key='view_dir'))

        self.body_suffix = self.config_manager.config_value(config_section='file_controls',
                                                            config_key='body_suffix')

        self.spec_suffix = self.config_manager.config_value(config_section='file_controls',
                                                            config_key='spec_suffix')


        if not self.staging_area_dir.exists():
            self.view.print_console(msg_level=MsgLvl.error, text=f'Staging directory, "{self.staging_area_dir}", does not exist - bailing out!')
            exit(0)

        if not self.staging_area_dir.is_dir():
            self.view.print_console(msg_level=MsgLvl.error, text=f'Staging pathname provide, "{self.staging_area_dir}", is not a directory - bailing out!')
            exit(0)

        if self.spec_dir == self.body_dir and self.spec_suffix == self.body_suffix:
            self.view.print_console(msg_level=MsgLvl.error, text=f'Conflicting OratAPI.ini properties. The spec_dir and body_dir must be distinct when spec_suffix and body_suffix are the same!')
            exit(0)

        for directory in (self.spec_dir, self.body_dir, self.trigger_dir, self.view_dir):
            dir_path = self.staging_area_dir / directory
            if directory and not dir_path.exists():
                self.view.print_console(msg_level=MsgLvl.info, text=f"Creating staging sub directory: {dir_path}")
                dir_path.mkdir(parents=False, exist_ok=True)

        # Process table names as a list
        self.table_names_list = [name.strip() for name in self.table_names.split(',')]

        user_security = UserSecurity(project_identifier="OraTAPI")
        if self.conn_name:
            self.db_username, self.db_password, self.dsn \
                = user_security.named_connection_creds(connection_name=self.conn_name)

        # Database session setup
        self.db_session: DBSession = DBSession(dsn=self.dsn, db_username=self.db_username, db_password=self.db_password)
        self.view.print_console(msg_level=MsgLvl.info, text="Database session established successfully.")

        # Now check to see if we have a --save_connection flag submitted.
        if self.save_connection:
            user_security.update_named_connection(connection_name=self.conn_name,
                                                  username=self.db_username,
                                                  password=self.db_password,
                                                  dsn=self.dsn)
            self.view.print_console(msg_level=MsgLvl.info, text=f"Connection saved as: {self.conn_name}")


        # Validate table names and process
        self.process_table_names()


        exec_end_timestamp = current_timestamp()
        epoc_end_ts = int(time.time())
        self.view.print_console(text=f'{prog_name}: Run Id: {RUN_ID} completed at: {exec_end_timestamp}',
                                msg_level=MsgLvl.highlight)
        elapsed_time = format_elapsed_time(start_ts=epoc_start_ts, end_ts=epoc_end_ts)
        self.view.print_console(text=f'Elapsed time: {elapsed_time}',
                                msg_level=MsgLvl.highlight)

    @staticmethod
    def validate_api_types(api_types: list[str]) -> list[str]:
        """
        Validate and parse the API types provided as a command-line argument.

        :param api_types: str, Comma-separated API types
        :rtype: list[str]
        :returns: List of validated API types
        :raises ValueError: If an invalid API type is provided
        """
        if not api_types:
            return []

        invalid_types = [api for api in api_types if api not in VALID_API_TYPES]
        if invalid_types:
            raise ValueError(f"Invalid API types specified: {', '.join(invalid_types)}. "
                             f"Valid options are: {', '.join(VALID_API_TYPES)}")
        return api_types

    def process_table_names(self):
        """
        Process the provided table names, ensuring they exist in the database.
        """
        table_list = []
        if self.table_names_list[0] == '%':
            table_list_sql = 'select table_name from all_tables where owner = upper(:schema_name)'
            binds = {'schema_name': self.table_owner}
            result_list = self.db_session.fetch_as_lists(sql_query=table_list_sql, bind_mappings=binds)
            for row in result_list:
                table_list.append(row[0])
            self.table_names_list = table_list

        table_count = len(self.table_names_list)
        self.view.print_console(text=f'{table_count} tables selected.', msg_level=MsgLvl.info)

        for table_name in self.table_names_list:
            package_enabled = self.csv_manager.csv_dict_property(self.package_owner, table_name=table_name,
                                                                 property_selector='package')
            view_enabled = self.csv_manager.csv_dict_property(self.package_owner, table_name=table_name,
                                                                 property_selector='view')
            trigger_enabled = self.csv_manager.csv_dict_property(self.package_owner, table_name=table_name,
                                                                 property_selector='trigger')

<<<<<<< HEAD
            exists_status = self.check_table_exists(schema_name=self.table_owner, table_name=table_name)
=======
            exists_status = self.check_table_exists(schema_name=self.schema_name, table_name=table_name)
>>>>>>> 9144345c
            if not exists_status and self.skip_on_missing_table:
                self.view.print_console(text=f'Table {self.table_owner}.{table_name} does not exist - skipping!',
                                        msg_level=MsgLvl.warning)
            elif not self.skip_on_missing_table:
                self.view.print_console(text=f'Table {self.table_owner}.{table_name} does not exist - bailing out!',
                                        msg_level=MsgLvl.error)
                exit(1)
            else:
                if package_enabled:
                    self.generate_api_for_table(table_name)
                if view_enabled:
                    self.generate_views_for_table(table_name)
                if trigger_enabled:
                    self.generate_triggers_for_table(table_name)


    def generate_api_for_table(self, table_name: str):
        """
        Generate APIs for a specified table.

        :param table_name: str, The table name to generate APIs for
        """
        table_name_lc = table_name.lower()
        api_controller = ApiGenerator(
            database_session=self.db_session,
            table_owner=self.table_owner,
            table_name=table_name,
            config_manager=self.config_manager,
            options_dict=self.options_dict,
            trace=self.trace
        )

        if self.col_auto_maintain_method == 'expression':
            expressions_messages = api_controller.load_column_expressions()
            for message in expressions_messages:
                self.view.print_console(msg_level=MsgLvl.warning, text=message)

        tapi_name = f"{table_name_lc}_tapi"
        self.view.print_console(msg_level=MsgLvl.info, text=f"Generating TAPI package: {tapi_name.upper()}")
        staging_realpath = self.staging_area_dir.resolve()

        package_spec_code = api_controller.gen_package_spec()
        spec_file_name = f"{tapi_name}{self.spec_suffix}"
        self.view.write_file(staging_dir=staging_realpath, directory=self.spec_dir, file_name=spec_file_name,
                             code=package_spec_code)

        package_body_code = api_controller.gen_package_body()
        body_file_name = f"{tapi_name}{self.body_suffix}"
        self.view.write_file(staging_dir=staging_realpath, directory=self.body_dir, file_name=body_file_name,
                             code=package_body_code)


    def generate_triggers_for_table(self, table_name: str):
        staging_realpath = self.staging_area_dir.resolve()
        api_controller = ApiGenerator(
            database_session=self.db_session,
            table_owner=self.table_owner,
            table_name=table_name,
            config_manager=self.config_manager,
            options_dict=self.options_dict,
            trace=self.trace
        )
        triggers_dict = api_controller.gen_triggers()
        for trigger_file_name, code in triggers_dict.items():
            self.view.print_console(msg_level=MsgLvl.info, text=f"Generating trigger script for {trigger_file_name.upper().replace('.SQL', '')}")
            self.view.write_file(staging_dir=staging_realpath, directory=self.trigger_dir, file_name=trigger_file_name,
                                 code=code)


    def generate_views_for_table(self, table_name: str):
        staging_realpath = self.staging_area_dir.resolve()
        api_controller = ApiGenerator(
            database_session=self.db_session,
            table_owner=self.table_owner,
            table_name=table_name,
            config_manager=self.config_manager,
            options_dict=self.options_dict,
            trace=self.trace
        )

        views_dict = api_controller.gen_views()

        for view_file_name, code in views_dict.items():
            self.view.print_console(msg_level=MsgLvl.info, text=f"Generating view view script for {view_file_name.upper().replace('.SQL', '')}")
            self.view.write_file(staging_dir=staging_realpath, directory=self.view_dir, file_name=view_file_name,
                                 code=code)

    def check_table_exists(self, schema_name, table_name) -> bool:
        """
        Check if a table exists in the specified schema.

        :param schema_name: str, The schema name
        :param table_name: str, The table name to check
        :returns: bool, True if the table exists, False otherwise
        """
        query = """
            select count(*)
            from all_tables
            where owner = :schema_name and table_name = :table_name
        """
        with self.db_session.cursor() as cursor:
            cursor.execute(query, {'schema_name': schema_name.upper(), 'table_name': table_name.upper()})
            result = cursor.fetchone()
            return result[0] > 0

def main():
    TAPIController()

if __name__ == "__main__":
    main()<|MERGE_RESOLUTION|>--- conflicted
+++ resolved
@@ -14,9 +14,12 @@
 from pathlib import Path
 from os import chdir
 from view.ora_tapi_csv import CSVManager
+from view.ora_tapi_csv import CSVManager
 
 RUN_ID = int(time.time())
 prog_bin = Path(__file__).resolve().parent
+app_home = prog_bin.parent
+
 app_home = prog_bin.parent
 
 prog_name = Path(__file__).name
@@ -76,6 +79,12 @@
         csv_path = Path(csv_path)
 
         self.csv_manager = CSVManager(csv_pathname=csv_path / 'OraTAPI.csv', config_file_path=config_file_path)
+        csv_path = self.config_manager.config_value(config_section='file_controls',
+                                                    config_key='ora_tapi_csv_dir',
+                                                    default=str(app_home / 'OraTAPI.csv'))
+        csv_path = Path(csv_path)
+
+        self.csv_manager = CSVManager(csv_pathname=csv_path / 'OraTAPI.csv', config_file_path=config_file_path)
 
         self.skip_on_missing_table = self.config_manager.bool_config_value(config_section='behaviour',
                                                                            config_key='skip_on_missing_table')
@@ -196,11 +205,7 @@
             trigger_enabled = self.csv_manager.csv_dict_property(self.package_owner, table_name=table_name,
                                                                  property_selector='trigger')
 
-<<<<<<< HEAD
             exists_status = self.check_table_exists(schema_name=self.table_owner, table_name=table_name)
-=======
-            exists_status = self.check_table_exists(schema_name=self.schema_name, table_name=table_name)
->>>>>>> 9144345c
             if not exists_status and self.skip_on_missing_table:
                 self.view.print_console(text=f'Table {self.table_owner}.{table_name} does not exist - skipping!',
                                         msg_level=MsgLvl.warning)
@@ -216,6 +221,13 @@
                 if trigger_enabled:
                     self.generate_triggers_for_table(table_name)
 
+                if package_enabled:
+                    self.generate_api_for_table(table_name)
+                if view_enabled:
+                    self.generate_views_for_table(table_name)
+                if trigger_enabled:
+                    self.generate_triggers_for_table(table_name)
+
 
     def generate_api_for_table(self, table_name: str):
         """
@@ -266,6 +278,7 @@
         triggers_dict = api_controller.gen_triggers()
         for trigger_file_name, code in triggers_dict.items():
             self.view.print_console(msg_level=MsgLvl.info, text=f"Generating trigger script for {trigger_file_name.upper().replace('.SQL', '')}")
+            self.view.print_console(msg_level=MsgLvl.info, text=f"Generating trigger script for {trigger_file_name.upper().replace('.SQL', '')}")
             self.view.write_file(staging_dir=staging_realpath, directory=self.trigger_dir, file_name=trigger_file_name,
                                  code=code)
 
@@ -285,6 +298,7 @@
 
         for view_file_name, code in views_dict.items():
             self.view.print_console(msg_level=MsgLvl.info, text=f"Generating view view script for {view_file_name.upper().replace('.SQL', '')}")
+            self.view.print_console(msg_level=MsgLvl.info, text=f"Generating view view script for {view_file_name.upper().replace('.SQL', '')}")
             self.view.write_file(staging_dir=staging_realpath, directory=self.view_dir, file_name=view_file_name,
                                  code=code)
 
