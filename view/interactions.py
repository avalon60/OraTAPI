__author__ = "Clive Bostock"
__date__ = "2024-11-09"
__description__ = "Module responsible for user interactions, including argument processing."

import argparse

from lib.config_manager import ConfigManager
from pathlib import Path

from view.console_display import MsgLvl, ConsoleMgr


class Interactions:
    def __init__(self, controller, config_file_path: Path):
        self.controller = controller
        self.console_manager = ConsoleMgr(config_file_path=config_file_path)
        self.config_file_path = config_file_path
        self.config_manager = ConfigManager(config_file_path=self.config_file_path)

        args = self.parse_arguments()
        self.args_dict = vars(args)


    def print_console(self, text: str, msg_level: MsgLvl = MsgLvl.info):
        """
        Print a message to the console based on its message level.

        :param text: str, The message text to print
        :param msg_level: MsgLevel, The level of the message
        """
        self.console_manager.print_console(text=text, msg_level=msg_level)

    def write_file(self, staging_dir:Path, directory:Path, file_name, code:str):
        file_path = staging_dir / directory / file_name
<<<<<<< HEAD
=======
        relative_path = directory / file_name
>>>>>>> 9144345c
        try:
            with open(file_path, 'w') as f:
                f.write(code)
        except Exception as e:
            print(f"An error occurred writing {file_path} : {e}")
            exit (0)


    def parse_arguments(self) -> argparse.Namespace:
        """
        Parse command-line arguments.

        :rtype: argparse.Namespace
        :returns: Parsed arguments for the application
        """
        default_api_types = self.config_manager.config_value(config_section="api_controls",
                                                             config_key="default_api_types").strip()

        default_app_name = self.config_manager.config_value(config_section="project",
                                                            config_key="default_app_name",
                                                            default='Undefined')

        table_owner = self.config_manager.config_value(config_section="schemas",
                                                         config_key="default_table_owner",
                                                         default=None)


        package_owner = self.config_manager.config_value(config_section="schemas",
                                                         config_key="default_package_owner",
                                                         default=None)

        trigger_owner = self.config_manager.config_value(config_section="schemas",
                                                         config_key="default_trigger_owner",
                                                         default=None)

        view_owner = self.config_manager.config_value(config_section="schemas",
                                                      config_key="default_view_owner",
                                                      default=None)

        # Argument parser setup
        parser = argparse.ArgumentParser(description="Oracle Table API Generator")

        parser.add_argument('-A', '--app_name', type=str, help="Application name - included to the package header.",
                            default=default_app_name)
        parser.add_argument('-a', '--tapi_author', type=str, help="TAPI author", default='OraTAPI generator')
        parser.add_argument('-c', '--conn_name', type=str, help="Connection name for saved configuration")
        parser.add_argument('-d', '--dsn', type=str, help="Database data source name (TNS name)")
        parser.add_argument('-g', '--staging_area_dir', type=Path, default="staging",
                            help="Directory for staging area (default: <APP_HOME>/staging)")
        parser.add_argument('-p', '--db_password', type=str, help="Database password")

        parser.add_argument('-s', '--save_connection', action='store_true', default=False,
                            help="Save/update the connection for future use. Connections are only saved after a successful connection.")
        parser.add_argument('-To', '--table_owner', type=str, help="Database schema name of the tables from which to generate the code.",
                            default=table_owner)

        parser.add_argument('-t', '--table_names', type=str, help="Comma separated list of table names (default: all)",
                            default='%')

        parser.add_argument('-po', '--package_owner', type=str, default=package_owner,
                            help="Database schema in which to place the TAPI package.")

        parser.add_argument('-to', '--trigger_owner', type=str, help="The schema in which owns the generated triggers.",
                            default=trigger_owner)

        parser.add_argument('-vo', '--view_owner', type=str, help="The schema in which owns the generated views.",
                            default=view_owner)

        parser.add_argument('-u', '--db_username', type=str, help="Database username")
        parser.add_argument('-T', '--api_types', type=str, default=default_api_types,
                            help="Comma-separated list of API types (e.g., create,read). Must be one or more of: create, read, update, upsert,delete, merge.")

        args = parser.parse_args()

        # Convert api_types to a list
        if args.api_types:
            args.api_types = [api_type.strip() for api_type in args.api_types.split(',')]

        # Extract parameters for validation
        conn_name = args.conn_name
        dsn = args.dsn
        db_username = args.db_username
        db_password = args.db_password
        save_connection = args.save_connection

        # Validation logic
        if save_connection:
            # save_connection requires conn_name and all connection parameters
            missing_params = [param for param in ['conn_name', 'dsn', 'db_username', 'db_password'] if
                              not getattr(args, param)]
            if missing_params:
                parser.error(
                    f"'save_connection' requires the following parameters: {', '.join(missing_params)}")

        elif conn_name:
            # conn_name alone is valid (to retrieve connection details)
            if dsn or db_username or db_password:
                # If any connection parameters are provided with conn_name, all must be provided
                missing_params = [param for param in ['dsn', 'db_username', 'db_password'] if not getattr(args, param)]
                if missing_params:
                    parser.error(
                        f"If 'conn_name' is provided with connection parameters, all the following must be included: {', '.join(missing_params)}")

        else:
            # If conn_name is not provided, ensure all connection parameters are specified together
            if dsn or db_username or db_password:
                missing_params = [param for param in ['dsn', 'db_username', 'db_password'] if not getattr(args, param)]
                if missing_params:
                    parser.error(
                        f"If any of 'dsn', 'db_username', or 'db_password' is provided, all three must be included: {', '.join(missing_params)}")

        return args<|MERGE_RESOLUTION|>--- conflicted
+++ resolved
@@ -14,8 +14,10 @@
     def __init__(self, controller, config_file_path: Path):
         self.controller = controller
         self.console_manager = ConsoleMgr(config_file_path=config_file_path)
+        self.console_manager = ConsoleMgr(config_file_path=config_file_path)
         self.config_file_path = config_file_path
         self.config_manager = ConfigManager(config_file_path=self.config_file_path)
+
 
         args = self.parse_arguments()
         self.args_dict = vars(args)
@@ -29,13 +31,10 @@
         :param msg_level: MsgLevel, The level of the message
         """
         self.console_manager.print_console(text=text, msg_level=msg_level)
+        self.console_manager.print_console(text=text, msg_level=msg_level)
 
     def write_file(self, staging_dir:Path, directory:Path, file_name, code:str):
         file_path = staging_dir / directory / file_name
-<<<<<<< HEAD
-=======
-        relative_path = directory / file_name
->>>>>>> 9144345c
         try:
             with open(file_path, 'w') as f:
                 f.write(code)
